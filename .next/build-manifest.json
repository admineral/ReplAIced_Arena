--- conflicted
+++ resolved
@@ -10,25 +10,7 @@
     "static/SlE2g0Spr8H4N84_V09Wq/_buildManifest.js",
     "static/SlE2g0Spr8H4N84_V09Wq/_ssgManifest.js"
   ],
-<<<<<<< HEAD
-  "rootMainFiles": [
-    "static/chunks/webpack.js",
-    "static/chunks/main-app.js"
-  ],
-  "pages": {
-    "/_app": [
-      "static/chunks/webpack.js",
-      "static/chunks/main.js",
-      "static/chunks/pages/_app.js"
-    ],
-    "/_error": [
-      "static/chunks/webpack.js",
-      "static/chunks/main.js",
-      "static/chunks/pages/_error.js"
-    ]
-=======
 
->>>>>>> 458354dd
   },
   "ampFirstPages": []
 }