{
  "polyfillFiles": [
<<<<<<< HEAD
    "static/chunks/polyfills.js"
=======
    "static/chunks/polyfills-78c92fac7aa8fdd8.js"
>>>>>>> c78367fc
  ],
  "devFiles": [],
  "ampDevFiles": [],
  "lowPriorityFiles": [
    "static/SlE2g0Spr8H4N84_V09Wq/_buildManifest.js",
    "static/SlE2g0Spr8H4N84_V09Wq/_ssgManifest.js"
  ],
<<<<<<< HEAD
  "rootMainFiles": [],
  "pages": {
    "/_app": []
=======
  "rootMainFiles": [
    "static/chunks/webpack-5751877af608e943.js",
    "static/chunks/fd9d1056-d796dea454d0709d.js",
    "static/chunks/23-bbaaeeafed9172a4.js",
    "static/chunks/main-app-32efdbd1fab4d9bc.js"
  ],
  "pages": {
    "/_app": [
      "static/chunks/webpack-5751877af608e943.js",
      "static/chunks/framework-d1703057b07599d4.js",
      "static/chunks/main-176d703d1b6d4801.js",
      "static/chunks/pages/_app-6a626577ffa902a4.js"
    ],
    "/_error": [
      "static/chunks/webpack-5751877af608e943.js",
      "static/chunks/framework-d1703057b07599d4.js",
      "static/chunks/main-176d703d1b6d4801.js",
      "static/chunks/pages/_error-1be831200e60c5c0.js"
    ]
>>>>>>> c78367fc
  },
  "ampFirstPages": []
}<|MERGE_RESOLUTION|>--- conflicted
+++ resolved
@@ -1,10 +1,6 @@
 {
   "polyfillFiles": [
-<<<<<<< HEAD
-    "static/chunks/polyfills.js"
-=======
-    "static/chunks/polyfills-78c92fac7aa8fdd8.js"
->>>>>>> c78367fc
+
   ],
   "devFiles": [],
   "ampDevFiles": [],
@@ -12,31 +8,7 @@
     "static/SlE2g0Spr8H4N84_V09Wq/_buildManifest.js",
     "static/SlE2g0Spr8H4N84_V09Wq/_ssgManifest.js"
   ],
-<<<<<<< HEAD
-  "rootMainFiles": [],
-  "pages": {
-    "/_app": []
-=======
-  "rootMainFiles": [
-    "static/chunks/webpack-5751877af608e943.js",
-    "static/chunks/fd9d1056-d796dea454d0709d.js",
-    "static/chunks/23-bbaaeeafed9172a4.js",
-    "static/chunks/main-app-32efdbd1fab4d9bc.js"
-  ],
-  "pages": {
-    "/_app": [
-      "static/chunks/webpack-5751877af608e943.js",
-      "static/chunks/framework-d1703057b07599d4.js",
-      "static/chunks/main-176d703d1b6d4801.js",
-      "static/chunks/pages/_app-6a626577ffa902a4.js"
-    ],
-    "/_error": [
-      "static/chunks/webpack-5751877af608e943.js",
-      "static/chunks/framework-d1703057b07599d4.js",
-      "static/chunks/main-176d703d1b6d4801.js",
-      "static/chunks/pages/_error-1be831200e60c5c0.js"
-    ]
->>>>>>> c78367fc
+
   },
   "ampFirstPages": []
 }